"""
Common utilities shared across tools
"""

<<<<<<< HEAD
from .logging_config import configure_logging, get_logger, get_logging_manager
from .telemetry import get_telemetry_manager, trace_function, trace_operation

# Import rate_limit_manager if available (may not be in all versions)
try:
    from .rate_limit_manager import RateLimitManager, global_rate_limit_manager

    _RATE_LIMITING_AVAILABLE = True
except ImportError:
    # Fallback for missing rate_limit_manager
    from typing import TYPE_CHECKING

    if TYPE_CHECKING:
        from .rate_limit_manager import RateLimitManager

    _RATE_LIMITING_AVAILABLE = False
    RateLimitManager = None  # type: ignore
    global_rate_limit_manager = None  # type: ignore

__all__ = [
    "configure_logging",
    "get_logger",
    "get_logging_manager",
    "get_telemetry_manager",
    "trace_function",
    "trace_operation",
]

if _RATE_LIMITING_AVAILABLE:
    __all__.extend(["RateLimitManager", "global_rate_limit_manager"])
=======
from .rate_limit_manager import (
    RateLimitManager,
    RateLimitStatus,
    global_rate_limit_manager,
)

__all__ = ["RateLimitManager", "RateLimitStatus", "global_rate_limit_manager"]
>>>>>>> 5a1fa26e
<|MERGE_RESOLUTION|>--- conflicted
+++ resolved
@@ -2,25 +2,13 @@
 Common utilities shared across tools
 """
 
-<<<<<<< HEAD
 from .logging_config import configure_logging, get_logger, get_logging_manager
+from .rate_limit_manager import (
+    RateLimitManager,
+    RateLimitStatus,
+    global_rate_limit_manager,
+)
 from .telemetry import get_telemetry_manager, trace_function, trace_operation
-
-# Import rate_limit_manager if available (may not be in all versions)
-try:
-    from .rate_limit_manager import RateLimitManager, global_rate_limit_manager
-
-    _RATE_LIMITING_AVAILABLE = True
-except ImportError:
-    # Fallback for missing rate_limit_manager
-    from typing import TYPE_CHECKING
-
-    if TYPE_CHECKING:
-        from .rate_limit_manager import RateLimitManager
-
-    _RATE_LIMITING_AVAILABLE = False
-    RateLimitManager = None  # type: ignore
-    global_rate_limit_manager = None  # type: ignore
 
 __all__ = [
     "configure_logging",
@@ -29,16 +17,7 @@
     "get_telemetry_manager",
     "trace_function",
     "trace_operation",
-]
-
-if _RATE_LIMITING_AVAILABLE:
-    __all__.extend(["RateLimitManager", "global_rate_limit_manager"])
-=======
-from .rate_limit_manager import (
-    RateLimitManager,
-    RateLimitStatus,
-    global_rate_limit_manager,
-)
-
-__all__ = ["RateLimitManager", "RateLimitStatus", "global_rate_limit_manager"]
->>>>>>> 5a1fa26e
+    "RateLimitManager",
+    "RateLimitStatus",
+    "global_rate_limit_manager",
+]